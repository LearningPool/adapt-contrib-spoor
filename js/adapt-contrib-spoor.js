--- conflicted
+++ resolved
@@ -5,7 +5,6 @@
 */
 define(function(require) {
 
-<<<<<<< HEAD
 	var Adapt = require('coreJS/adapt'),
 		_ = require('underscore'),
 		scormAPI = require('extensions/adapt-contrib-spoor/js/SCORM_API_wrapper'),
@@ -21,12 +20,13 @@
 			testingMode: false
 		},
 
-		initialize: function() {
-			this.data = Adapt.config.get('_spoor');
-			this.SCOStart() ;
-			$(window).unload(_.bind(this.SCOFinish, this));
-			this.onDataReady();
-		},
+    initialize: function() {
+      this.data = Adapt.config.get('_spoor');
+      if (!this.data || this.data._isEnabled === false) return;
+      this.SCOStart() ;
+      $(window).unload(_.bind(this.SCOFinish, this));
+      this.onDataReady();
+    },
 
 		SCOStart: function() {
 			/**
@@ -41,44 +41,6 @@
 				this.set('initialised', true);
 			}
 		},
-=======
-  var Adapt = require('coreJS/adapt'),
-      _ = require('underscore'),
-      scormAPI = require('extensions/adapt-contrib-spoor/js/SCORM_API_wrapper'),
-      scormWrapper = require('extensions/adapt-contrib-spoor/js/scormWrapper').getInstance(),
-      scormLog = require('extensions/adapt-contrib-spoor/js/logger'),
-      serialiser = require('./serialisers/default');
-
-  var Spoor = Backbone.Model.extend({
-
-    defaults: {
-      initialised: false,
-      SCOFinishCalled: false,
-      testingMode: false
-    },
-
-    initialize: function() {
-      this.data = Adapt.config.get('_spoor');
-      if (!this.data || this.data._isEnabled === false) return;
-      this.SCOStart() ;
-      $(window).unload(_.bind(this.SCOFinish, this));
-      this.onDataReady();
-    },
-
-    SCOStart: function() {
-		/**
-		* force use of SCORM 1.2 - as some LMSes (SABA, for instance) present both APIs to the SCO and, if given the choice, 
-		* the pipwerks code will automatically select the SCORM 2004 API - which can lead to unexpected behaviour.
-		* this does obviously mean you'll have to manually change (or just remove) this next line if you want SCORM 2004 output
-		*/
-		//TODO allow version to be set via config.json
-        scormWrapper.setVersion("1.2");
-
-		if (scormWrapper.initialize()) {
-			this.set('initialised', true);
-		}
-    },
->>>>>>> f699e7e6
 
 		SCOFinish: function() {
 			if (!this.get('_SCOFinishCalled')) {
